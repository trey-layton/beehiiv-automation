--- conflicted
+++ resolved
@@ -49,21 +49,6 @@
 class ContentGenerationRequest(BaseModel):
     account_id: str
     post_id: str
-<<<<<<< HEAD
-    content_type: str
-
-
-class ContentItem(BaseModel):
-    type: str
-    text: str
-
-
-class ContentGenerationResponse(BaseModel):
-    status: str
-    message: str
-    content: Dict[str, Union[str, List[ContentItem]]]
-
-=======
     content_type: Literal[
         'precta_tweet',
         'postcta_tweet',
@@ -71,37 +56,21 @@
         'long_form_tweet',
         'linkedin'
     ]
->>>>>>> be3064c6
 
 @app.get("/")
 async def root():
     return {"message": "PostOnce API is running"}
 
 
-<<<<<<< HEAD
-@app.post("/generate_content", response_model=ContentGenerationResponse)
-async def generate_content(
-    request: ContentGenerationRequest,
-    client_user: tuple[Client, dict] = Depends(authenticate),
-):
-=======
 @app.post("/generate_content")
 async def generate_content(request: ContentGenerationRequest, client_user: tuple[Client, dict] = Depends(authenticate)):
->>>>>>> be3064c6
     try:
         account_profile_service = AccountProfileService(client_user[0])
-        account_profile = await account_profile_service.get_account_profile(
-            request.account_id
-        )
-
+        account_profile = await account_profile_service.get_account_profile(request.account_id)
         success, message, generated_content = await run_main_process(
-<<<<<<< HEAD
-            account_profile, request.post_id, request.content_type
-=======
             account_profile,
             request.post_id,
             request.content_type
->>>>>>> be3064c6
         )
         logger.info(
             f"run_main_process result: success={success}, message={message}, content={generated_content}"
