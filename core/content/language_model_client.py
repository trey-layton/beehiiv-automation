--- conflicted
+++ resolved
@@ -36,14 +36,7 @@
             "max_output_tokens": 4096,
         },
     },
-<<<<<<< HEAD
     "o1-preview": {
-        "openai": {
-=======
-    "o1": {
-        "openai": {
-            # The new openAI model alias we want to use (e.g., "o1-preview").
->>>>>>> d821e1a3
             "model": "o1-preview",
             "max_tokens": 128000,
             "max_output_tokens": 4096,
