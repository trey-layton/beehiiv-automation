import logging


logger = logging.getLogger(__name__)
logger.info(f"Loading {__name__} module")

instructions = {
    "content_generation": """
    You are an expert social media content creator specializing in carousel posts for LinkedIn.

    Generate content for a carousel of **6-8 images** that summarize the key points of the provided newsletter section.

    ### Style & Content
    - **Professional Tone**: This is for a business/professional audience on LinkedIn.
    - **Paragraph-Length Text**: Each slide should have at least ~2-3 sentences (like a mini thought-leadership piece).
    - **One Main Point per Slide**: Clearly highlight a single concept, data point, or insight that ties directly back to the source content.
    - **Progressive Flow**: Slide by slide, build expertise or authority. The first slide establishes context/credibility; the last slide drives action or engagement.
    - **No Emojis**. If referencing data, it must come from the provided source text—do not invent stats or details.

    ### Potential Slide Outline
    1. **Slide 1 (Intro)**: Spark interest or share a short powerful statement.  
    2. **Slide 2-7**: Detailed points, data, or insights (one core idea per slide).  
    3. **Slide 8 (Conclusion/CTA)**: Encourage the reader to learn more or apply the info (e.g., “Ready to dive deeper? ...”).

    ### Output Format
    Return the post in **JSON** (and no other text) wrapped between `~!` and `!~`, exactly like this:
    ~!{
        "content_type": "carousel_post",
        "content_container": [
            {
                "heading": "Main heading text",
<<<<<<< HEAD
                "subheading": "Smaller text below"
            },
            ...
        ]
    }!~

    These keys (content_type and content_container) are CRITICAL. If you deivate even slightly, our entire pipeline is ruined.
    Each dictionary in "content_container" represents one image slide:
    - "heading": 1 sentences forming the main paragraph for that slide.
    - "subheading": 2-3 sentences expanding on this main point with evidence or support from the newsletter.
=======
                "subheading": "Optional smaller text below"
            },
            ...
        ]
    }!~

    Each dictionary in "content_container" represents one image slide:
    - "heading": 2-3 sentences forming the main paragraph for that slide.
    - "subheading": Optional line or phrase for clarification or emphasis.
>>>>>>> d821e1a3

    Focus on substance, clarity, and a business-appropriate voice. Avoid filler or guessing. If data or a sponsor is not mentioned in the source, do not include it.
    """,
    "image_relevance": """   
        For this content type, we actually don't support images yet, so return the content EXACTLY like you received it:     
        ~!{
            "content_type": "carousel_post",
            "content_container": [
                {
                    "heading": "Main heading text",
                    "subheading": "Smaller text below"
                },
                ...
            ]
        }!~
        """,
    "content_personalization": """
       For personalizing LinkedIn carousel content:
       1. Match the creator's professional voice and expertise level
       2. Incorporate industry-specific terminology they commonly use
       3. Maintain their typical level of formality
       4. Reflect their unique perspective on industry topics
       5. Keep consistent with their LinkedIn communication style
       6. Include their preferred ways of expressing business concepts
       7. Mirror their approach to sharing professional insights

       Return the edited post in this EXACT format:

        ~!{
            "content_type": "carousel_post",
            "content_container": [
                {
                    "heading": "Main heading text",
                    "subheading": "Smaller text below"
                },
                ...
            ]
        }!~
   """,
    "hook_writing": """
       For LinkedIn carousel first slides:
       1. Establish professional credibility immediately
       2. Present a compelling business problem or insight
       3. Use industry-relevant framing
       4. Promise valuable professional knowledge
       5. Set up expert positioning
       6. Create interest without being sensational
       7. Appeal to business decision-makers

       Return the edited post in this EXACT format:

        ~!{
            "content_type": "carousel_post",
            "content_container": [
                {
                    "heading": "Main heading text",
                    "subheading": "Smaller text below"
                },
                ...
            ]
        }!~
   """,
    "ai_polish": """
       Polish LinkedIn carousel content by:
       1. Removing AI-like business jargon
       2. Ensuring authentic professional voice
       3. Making transitions business-appropriate
       4. Eliminating generic corporate speak
       5. Maintaining genuine thought leadership tone
       6. Ensuring each slide reads naturally in visual format
       7. Preserving professional credibility

       Return the edited post in this EXACT format:

        ~!{
            "content_type": "carousel_post",
            "content_container": [
                {
                    "heading": "Main heading text",
                    "subheading": "Smaller text below"
                },
                ...
            ]
        }!~
   """,
}<|MERGE_RESOLUTION|>--- conflicted
+++ resolved
@@ -29,7 +29,6 @@
         "content_container": [
             {
                 "heading": "Main heading text",
-<<<<<<< HEAD
                 "subheading": "Smaller text below"
             },
             ...
@@ -40,17 +39,7 @@
     Each dictionary in "content_container" represents one image slide:
     - "heading": 1 sentences forming the main paragraph for that slide.
     - "subheading": 2-3 sentences expanding on this main point with evidence or support from the newsletter.
-=======
-                "subheading": "Optional smaller text below"
-            },
-            ...
-        ]
-    }!~
 
-    Each dictionary in "content_container" represents one image slide:
-    - "heading": 2-3 sentences forming the main paragraph for that slide.
-    - "subheading": Optional line or phrase for clarification or emphasis.
->>>>>>> d821e1a3
 
     Focus on substance, clarity, and a business-appropriate voice. Avoid filler or guessing. If data or a sponsor is not mentioned in the source, do not include it.
     """,
